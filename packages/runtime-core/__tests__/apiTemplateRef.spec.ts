import {
  ref,
  nodeOps,
  h,
  render,
  nextTick,
<<<<<<< HEAD
  createComponent
=======
  Ref,
  defineComponent,
  reactive
>>>>>>> 84440780
} from '@vue/runtime-test'

// reference: https://vue-composition-api-rfc.netlify.com/api.html#template-refs

describe('api: template refs', () => {
  it('string ref mount', () => {
    const root = nodeOps.createElement('div')
    const el = ref(null)

    const Comp = {
      setup() {
        return {
          refKey: el
        }
      },
      render() {
        return h('div', { ref: 'refKey' })
      }
    }
    render(h(Comp), root)
    expect(el.value).toBe(root.children[0])
  })

  it('string ref update', async () => {
    const root = nodeOps.createElement('div')
    const fooEl = ref(null)
    const barEl = ref(null)
    const refKey = ref('foo')

    const Comp = {
      setup() {
        return {
          foo: fooEl,
          bar: barEl
        }
      },
      render() {
        return h('div', { ref: refKey.value })
      }
    }
    render(h(Comp), root)
    expect(fooEl.value).toBe(root.children[0])
    expect(barEl.value).toBe(null)

    refKey.value = 'bar'
    await nextTick()
    expect(fooEl.value).toBe(null)
    expect(barEl.value).toBe(root.children[0])
  })

  it('string ref unmount', async () => {
    const root = nodeOps.createElement('div')
    const el = ref(null)
    const toggle = ref(true)

    const Comp = {
      setup() {
        return {
          refKey: el
        }
      },
      render() {
        return toggle.value ? h('div', { ref: 'refKey' }) : null
      }
    }
    render(h(Comp), root)
    expect(el.value).toBe(root.children[0])

    toggle.value = false
    await nextTick()
    expect(el.value).toBe(null)
  })

  it('function ref mount', () => {
    const root = nodeOps.createElement('div')
    const fn = jest.fn()

    const Comp = defineComponent(() => () => h('div', { ref: fn }))
    render(h(Comp), root)
    expect(fn.mock.calls[0][0]).toBe(root.children[0])
  })

  it('function ref update', async () => {
    const root = nodeOps.createElement('div')
    const fn1 = jest.fn()
    const fn2 = jest.fn()
    const fn = ref(fn1)

    const Comp = defineComponent(() => () => h('div', { ref: fn.value }))

    render(h(Comp), root)
    expect(fn1.mock.calls).toHaveLength(1)
    expect(fn1.mock.calls[0][0]).toBe(root.children[0])
    expect(fn2.mock.calls).toHaveLength(0)

    fn.value = fn2
    await nextTick()
    expect(fn1.mock.calls).toHaveLength(1)
    expect(fn2.mock.calls).toHaveLength(1)
    expect(fn2.mock.calls[0][0]).toBe(root.children[0])
  })

  it('function ref unmount', async () => {
    const root = nodeOps.createElement('div')
    const fn = jest.fn()
    const toggle = ref(true)

    const Comp = defineComponent(() => () =>
      toggle.value ? h('div', { ref: fn }) : null
    )
    render(h(Comp), root)
    expect(fn.mock.calls[0][0]).toBe(root.children[0])
    toggle.value = false
    await nextTick()
    expect(fn.mock.calls[1][0]).toBe(null)
  })

  it('render function ref mount', () => {
    const root = nodeOps.createElement('div')
    const el = ref(null)

    const Comp = {
      setup() {
        return () => h('div', { ref: el })
      }
    }
    render(h(Comp), root)
    expect(el.value).toBe(root.children[0])
  })

  it('render function ref update', async () => {
    const root = nodeOps.createElement('div')
    const refs = {
      foo: ref(null),
      bar: ref(null)
    }
<<<<<<< HEAD
    const refKey = ref<keyof typeof refs>('foo')
=======
    const refKey = ref('foo') as Ref<keyof typeof refs>
>>>>>>> 84440780

    const Comp = {
      setup() {
        return () => h('div', { ref: refs[refKey.value] })
      }
    }
    render(h(Comp), root)
    expect(refs.foo.value).toBe(root.children[0])
    expect(refs.bar.value).toBe(null)

    refKey.value = 'bar'
    await nextTick()
    expect(refs.foo.value).toBe(null)
    expect(refs.bar.value).toBe(root.children[0])
  })

  it('render function ref unmount', async () => {
    const root = nodeOps.createElement('div')
    const el = ref(null)
    const toggle = ref(true)

    const Comp = {
      setup() {
        return () => (toggle.value ? h('div', { ref: el }) : null)
      }
    }
    render(h(Comp), root)
    expect(el.value).toBe(root.children[0])

    toggle.value = false
    await nextTick()
    expect(el.value).toBe(null)
  })

  test('string ref inside slots', async () => {
    const root = nodeOps.createElement('div')
    const spy = jest.fn()
    const Child = {
      render(this: any) {
        return this.$slots.default()
      }
    }

    const Comp = {
      render() {
        return h(Child, () => {
          return h('div', { ref: 'foo' })
        })
      },
      mounted(this: any) {
        spy(this.$refs.foo.tag)
      }
    }
    render(h(Comp), root)

    expect(spy).toHaveBeenCalledWith('div')
  })

  it('should work with direct reactive property', () => {
    const root = nodeOps.createElement('div')
    const state = reactive({
      refKey: null
    })

    const Comp = {
      setup() {
        return state
      },
      render() {
        return h('div', { ref: 'refKey' })
      }
    }
    render(h(Comp), root)
    expect(state.refKey).toBe(root.children[0])
  })
})<|MERGE_RESOLUTION|>--- conflicted
+++ resolved
@@ -4,13 +4,9 @@
   h,
   render,
   nextTick,
-<<<<<<< HEAD
-  createComponent
-=======
   Ref,
   defineComponent,
   reactive
->>>>>>> 84440780
 } from '@vue/runtime-test'
 
 // reference: https://vue-composition-api-rfc.netlify.com/api.html#template-refs
@@ -147,11 +143,7 @@
       foo: ref(null),
       bar: ref(null)
     }
-<<<<<<< HEAD
     const refKey = ref<keyof typeof refs>('foo')
-=======
-    const refKey = ref('foo') as Ref<keyof typeof refs>
->>>>>>> 84440780
 
     const Comp = {
       setup() {
